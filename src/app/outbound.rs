use indexmap::IndexMap;
use std::net::SocketAddr;
use std::sync::Arc;
use std::{fmt, hash};

use super::identity;
use control::destination::{Metadata, ProtocolHint};
<<<<<<< HEAD
use proxy::{
    self,
    http::balance::{HasWeight, Weight},
};
=======
use proxy::http::balance::{HasWeight, Weight};
use proxy::http::settings;
>>>>>>> 50180267
use tap;
use transport::{connect, tls};
use {Conditional, NameAddr};

#[derive(Clone, Debug, Eq, PartialEq)]
pub struct Endpoint {
    pub dst_name: Option<NameAddr>,
    pub addr: SocketAddr,
    pub identity: tls::PeerIdentity,
    pub metadata: Metadata,
    pub http_settings: settings::Settings,
}

// === impl Endpoint ===

impl Endpoint {
    pub fn can_use_orig_proto(&self) -> bool {
        match self.metadata.protocol_hint() {
            ProtocolHint::Unknown => return false,
            ProtocolHint::Http2 => (),
        }

        match self.http_settings {
            settings::Settings::Http2 => false,
            settings::Settings::Http1 {
                keep_alive: _,
                wants_h1_upgrade,
                was_absolute_form: _,
            } => !wants_h1_upgrade,
            settings::Settings::NotHttp => {
                unreachable!(
                    "Endpoint::can_use_orig_proto called when NotHttp: {:?}",
                    self,
                );
            }
        }
    }

    pub fn from_orig_dst(source: &proxy::Source) -> Option<Self> {
        let addr = source.orig_dst_if_not_local()?;
        Some(Self {
            addr,
            dst_name: None,
            identity: Conditional::None(
                tls::ReasonForNoPeerName::NotProvidedByServiceDiscovery.into(),
            ),
            metadata: Metadata::empty(),
        })
    }
}

impl From<SocketAddr> for Endpoint {
    fn from(addr: SocketAddr) -> Self {
        Self {
            addr,
            dst_name: None,
            identity: Conditional::None(tls::ReasonForNoPeerName::NotHttp.into()),
            metadata: Metadata::empty(),
            http_settings: settings::Settings::NotHttp,
        }
    }
}

impl fmt::Display for Endpoint {
    fn fmt(&self, f: &mut fmt::Formatter) -> fmt::Result {
        self.addr.fmt(f)
    }
}

impl hash::Hash for Endpoint {
    fn hash<H: hash::Hasher>(&self, state: &mut H) {
        self.dst_name.hash(state);
        self.addr.hash(state);
        self.identity.hash(state);
        self.http_settings.hash(state);
        // Ignore metadata.
    }
}

impl tls::HasPeerIdentity for Endpoint {
    fn peer_identity(&self) -> tls::PeerIdentity {
        self.identity.clone()
    }
}

impl connect::HasPeerAddr for Endpoint {
    fn peer_addr(&self) -> SocketAddr {
        self.addr
    }
}

impl HasWeight for Endpoint {
    fn weight(&self) -> Weight {
        self.metadata.weight()
    }
}

impl settings::HasSettings for Endpoint {
    fn http_settings(&self) -> &settings::Settings {
        &self.http_settings
    }
}

impl tap::Inspect for Endpoint {
    fn src_addr<B>(&self, req: &http::Request<B>) -> Option<SocketAddr> {
        use proxy::server::Source;

        req.extensions().get::<Source>().map(|s| s.remote)
    }

    fn src_tls<'a, B>(
        &self,
        _: &'a http::Request<B>,
    ) -> Conditional<&'a identity::Name, tls::ReasonForNoIdentity> {
        Conditional::None(tls::ReasonForNoPeerName::Loopback.into())
    }

    fn dst_addr<B>(&self, _: &http::Request<B>) -> Option<SocketAddr> {
        Some(self.addr)
    }

    fn dst_labels<B>(&self, _: &http::Request<B>) -> Option<&IndexMap<String, String>> {
        Some(self.metadata.labels())
    }

    fn dst_tls<B>(
        &self,
        _: &http::Request<B>,
    ) -> Conditional<&identity::Name, tls::ReasonForNoIdentity> {
        self.identity.as_ref()
    }

    fn route_labels<B>(&self, req: &http::Request<B>) -> Option<Arc<IndexMap<String, String>>> {
        req.extensions()
            .get::<super::dst::Route>()
            .map(|r| r.labels().clone())
    }

    fn is_outbound<B>(&self, _: &http::Request<B>) -> bool {
        true
    }
}

pub mod discovery {
    use futures::{Async, Poll};
    use std::net::SocketAddr;

    use super::super::dst::DstAddr;
    use super::Endpoint;
    use control::destination::Metadata;
    use proxy::{http::settings, resolve};
    use transport::tls;
    use {Addr, Conditional, NameAddr};

    #[derive(Clone, Debug)]
    pub struct Resolve<R: resolve::Resolve<NameAddr>>(R);

    #[derive(Debug)]
    pub struct Resolution<R: resolve::Resolution> {
        resolving: Resolving<R>,
        http_settings: settings::Settings,
    }

    #[derive(Debug)]
    enum Resolving<R: resolve::Resolution> {
        Name(NameAddr, R),
        Addr(Option<SocketAddr>),
    }

    // === impl Resolve ===

    impl<R> Resolve<R>
    where
        R: resolve::Resolve<NameAddr, Endpoint = Metadata>,
    {
        pub fn new(resolve: R) -> Self {
            Resolve(resolve)
        }
    }

    impl<R> resolve::Resolve<DstAddr> for Resolve<R>
    where
        R: resolve::Resolve<NameAddr, Endpoint = Metadata>,
    {
        type Endpoint = Endpoint;
        type Resolution = Resolution<R::Resolution>;

        fn resolve(&self, dst: &DstAddr) -> Self::Resolution {
            let resolving = match dst.as_ref() {
                Addr::Name(ref name) => Resolving::Name(name.clone(), self.0.resolve(&name)),
                Addr::Socket(ref addr) => Resolving::Addr(Some(*addr)),
            };

            Resolution {
                http_settings: dst.http_settings,
                resolving,
            }
        }
    }

    // === impl Resolution ===

    impl<R> resolve::Resolution for Resolution<R>
    where
        R: resolve::Resolution<Endpoint = Metadata>,
    {
        type Endpoint = Endpoint;
        type Error = R::Error;

        fn poll(&mut self) -> Poll<resolve::Update<Self::Endpoint>, Self::Error> {
<<<<<<< HEAD
            match self {
                Resolution::Name(ref name, ref mut res) => match try_ready!(res.poll()) {
                    resolve::Update::NoEndpoints => Ok(Async::Ready(resolve::Update::NoEndpoints)),
=======
            match self.resolving {
                Resolving::Name(ref name, ref mut res) => match try_ready!(res.poll()) {
>>>>>>> 50180267
                    resolve::Update::Remove(addr) => {
                        debug!("removing {}", addr);
                        Ok(Async::Ready(resolve::Update::Remove(addr)))
                    }
                    resolve::Update::Add(addr, metadata) => {
                        let identity = metadata
                            .identity()
                            .cloned()
                            .map(Conditional::Some)
                            .unwrap_or_else(|| {
                                Conditional::None(
                                    tls::ReasonForNoPeerName::NotProvidedByServiceDiscovery.into(),
                                )
                            });
                        debug!("adding addr={}; identity={:?}", addr, identity);
                        let ep = Endpoint {
                            dst_name: Some(name.clone()),
                            addr,
                            identity,
                            metadata,
                            http_settings: self.http_settings,
                        };
                        Ok(Async::Ready(resolve::Update::Add(addr, ep)))
                    }
                },
                Resolving::Addr(ref mut addr) => match addr.take() {
                    Some(addr) => {
                        let ep = Endpoint {
                            dst_name: None,
                            addr,
                            identity: Conditional::None(
                                tls::ReasonForNoPeerName::NoAuthorityInHttpRequest.into(),
                            ),
                            metadata: Metadata::empty(),
                            http_settings: self.http_settings,
                        };
                        Ok(Async::Ready(resolve::Update::Add(addr, ep)))
                    }
                    None => Ok(Async::NotReady),
                },
            }
        }
    }
}

pub mod orig_proto_upgrade {
    use std::marker::PhantomData;

    use futures::{Future, Poll};
    use http;

    use super::Endpoint;
    use proxy::http::{orig_proto, settings::Settings};
    use svc;

    #[derive(Debug)]
    pub struct Layer<A, B>(PhantomData<fn(A) -> B>);

    #[derive(Debug)]
    pub struct MakeSvc<M, A, B> {
        inner: M,
        _marker: PhantomData<fn(A) -> B>,
    }

    pub struct MakeFuture<F, A, B> {
        can_upgrade: bool,
        inner: F,
        _marker: PhantomData<fn(A) -> B>,
    }

    pub fn layer<A, B>() -> Layer<A, B> {
        Layer(PhantomData)
    }

    impl<A, B> Clone for Layer<A, B> {
        fn clone(&self) -> Self {
            Layer(PhantomData)
        }
    }

    impl<M, A, B> svc::Layer<M> for Layer<A, B>
    where
        M: svc::MakeService<Endpoint, http::Request<A>, Response = http::Response<B>>,
    {
        type Service = MakeSvc<M, A, B>;

        fn layer(&self, inner: M) -> Self::Service {
            MakeSvc {
                inner,
                _marker: PhantomData,
            }
        }
    }

    // === impl MakeSvc ===

    impl<M: Clone, A, B> Clone for MakeSvc<M, A, B> {
        fn clone(&self) -> Self {
            MakeSvc {
                inner: self.inner.clone(),
                _marker: PhantomData,
            }
        }
    }

    impl<M, A, B> svc::Service<Endpoint> for MakeSvc<M, A, B>
    where
        M: svc::MakeService<Endpoint, http::Request<A>, Response = http::Response<B>>,
    {
        type Response = svc::Either<orig_proto::Upgrade<M::Service>, M::Service>;
        type Error = M::MakeError;
        type Future = MakeFuture<M::Future, A, B>;

        fn poll_ready(&mut self) -> Poll<(), Self::Error> {
            self.inner.poll_ready()
        }

        fn call(&mut self, mut endpoint: Endpoint) -> Self::Future {
            let can_upgrade = endpoint.can_use_orig_proto();

            if can_upgrade {
                trace!(
                    "supporting {} upgrades for endpoint={:?}",
                    orig_proto::L5D_ORIG_PROTO,
                    endpoint,
                );
                endpoint.http_settings = Settings::Http2;
            }

            let inner = self.inner.make_service(endpoint);
            MakeFuture {
                can_upgrade,
                inner,
                _marker: PhantomData,
            }
        }
    }

    // === impl MakeFuture ===

    impl<F, A, B> Future for MakeFuture<F, A, B>
    where
        F: Future,
        F::Item: svc::Service<http::Request<A>, Response = http::Response<B>>,
    {
        type Item = svc::Either<orig_proto::Upgrade<F::Item>, F::Item>;
        type Error = F::Error;

        fn poll(&mut self) -> Poll<Self::Item, Self::Error> {
            let inner = try_ready!(self.inner.poll());

            if self.can_upgrade {
                Ok(svc::Either::A(orig_proto::Upgrade::new(inner)).into())
            } else {
                Ok(svc::Either::B(inner).into())
            }
        }
    }
}

/// Adds `l5d-server-id` headers to http::Responses derived from the
/// TlsIdentity of an `Endpoint`.
#[allow(dead_code)] // TODO #2597
pub mod add_server_id_on_rsp {
    use super::super::L5D_SERVER_ID;
    use super::Endpoint;
    use http::header::HeaderValue;
    use proxy::http::add_header::{self, response::ResHeader, Layer};
    use Conditional;

    pub fn layer() -> Layer<&'static str, Endpoint, ResHeader> {
        add_header::response::layer(L5D_SERVER_ID, |endpoint: &Endpoint| {
            if let Conditional::Some(id) = endpoint.identity.as_ref() {
                match HeaderValue::from_str(id.as_ref()) {
                    Ok(value) => {
                        debug!("l5d-server-id enabled for {:?}", endpoint);
                        return Some(value);
                    }
                    Err(_err) => {
                        warn!("l5d-server-id identity header is invalid: {:?}", endpoint);
                    }
                };
            }

            None
        })
    }
}

/// Adds `l5d-remote-ip` headers to http::Responses derived from the
/// `remote` of a `Source`.
#[allow(dead_code)] // TODO #2597
pub mod add_remote_ip_on_rsp {
    use super::super::L5D_REMOTE_IP;
    use super::Endpoint;
    use bytes::Bytes;
    use http::header::HeaderValue;
    use proxy::http::add_header::{self, response::ResHeader, Layer};

    pub fn layer() -> Layer<&'static str, Endpoint, ResHeader> {
        add_header::response::layer(L5D_REMOTE_IP, |endpoint: &Endpoint| {
            HeaderValue::from_shared(Bytes::from(endpoint.addr.ip().to_string())).ok()
        })
    }
}<|MERGE_RESOLUTION|>--- conflicted
+++ resolved
@@ -5,15 +5,13 @@
 
 use super::identity;
 use control::destination::{Metadata, ProtocolHint};
-<<<<<<< HEAD
 use proxy::{
     self,
-    http::balance::{HasWeight, Weight},
+    http::{
+        balance::{HasWeight, Weight},
+        settings,
+    },
 };
-=======
-use proxy::http::balance::{HasWeight, Weight};
-use proxy::http::settings;
->>>>>>> 50180267
 use tap;
 use transport::{connect, tls};
 use {Conditional, NameAddr};
@@ -52,8 +50,12 @@
         }
     }
 
-    pub fn from_orig_dst(source: &proxy::Source) -> Option<Self> {
-        let addr = source.orig_dst_if_not_local()?;
+    pub fn from_orig_dst<B>(req: &http::Request<B>) -> Option<Self> {
+        let addr = req
+            .extensions()
+            .get::<proxy::Source>()?
+            .orig_dst_if_not_local()?;
+        let http_settings = settings::Settings::from_request(req);
         Some(Self {
             addr,
             dst_name: None,
@@ -61,6 +63,7 @@
                 tls::ReasonForNoPeerName::NotProvidedByServiceDiscovery.into(),
             ),
             metadata: Metadata::empty(),
+            http_settings,
         })
     }
 }
@@ -224,14 +227,9 @@
         type Error = R::Error;
 
         fn poll(&mut self) -> Poll<resolve::Update<Self::Endpoint>, Self::Error> {
-<<<<<<< HEAD
-            match self {
-                Resolution::Name(ref name, ref mut res) => match try_ready!(res.poll()) {
-                    resolve::Update::NoEndpoints => Ok(Async::Ready(resolve::Update::NoEndpoints)),
-=======
             match self.resolving {
                 Resolving::Name(ref name, ref mut res) => match try_ready!(res.poll()) {
->>>>>>> 50180267
+                    resolve::Update::NoEndpoints => Ok(Async::Ready(resolve::Update::NoEndpoints)),
                     resolve::Update::Remove(addr) => {
                         debug!("removing {}", addr);
                         Ok(Async::Ready(resolve::Update::Remove(addr)))
